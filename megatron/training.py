--- conflicted
+++ resolved
@@ -170,28 +170,16 @@
         prefix = f'iteration {iteration} on {args.eval_iters * args.global_batch_size}-sample draw from validation set'
         evaluate_and_print_results(prefix, forward_step_func,
                                    valid_data_iterator, model,
-                                   iteration, process_non_loss_data_func,
-<<<<<<< HEAD
-                                   config, False)
-
-    if args.save and iteration != 0:
-        save_checkpoint(iteration, model, optimizer, opt_param_scheduler)
-=======
+                                   iteration, process_non_loss_data_func, config,
                                    verbose=True, write_to_tensorboard=not args.skip_train)
->>>>>>> 4f8e9ac4
 
     if args.do_test:
         prefix = f'iteration {iteration} on {args.eval_iters * args.global_batch_size}-sample draw from test set'
         evaluate_and_print_results(prefix, forward_step_func,
                                    test_data_iterator, model,
-<<<<<<< HEAD
-                                   0, process_non_loss_data_func,
-                                   config, True)
-=======
-                                   iteration, process_non_loss_data_func,
+                                   iteration, process_non_loss_data_func, config,
                                    verbose=True, write_to_tensorboard=not args.skip_train)
 
->>>>>>> 4f8e9ac4
 
 def update_train_iters(args):
 
@@ -886,13 +874,8 @@
 
 def evaluate_and_print_results(prefix, forward_step_func,
                                data_iterator, model,
-                               iteration, process_non_loss_data_func,
-<<<<<<< HEAD
-                               config,
-                               verbose=False):
-=======
+                               iteration, process_non_loss_data_func, config,
                                verbose=False, write_to_tensorboard=True):
->>>>>>> 4f8e9ac4
     """Helper function to evaluate and dump results on screen."""
     args = get_args()
     if write_to_tensorboard:
